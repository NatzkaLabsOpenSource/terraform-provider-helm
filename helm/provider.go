--- conflicted
+++ resolved
@@ -33,75 +33,6 @@
 func Provider() terraform.ResourceProvider {
 	p := &schema.Provider{
 		Schema: map[string]*schema.Schema{
-<<<<<<< HEAD
-=======
-			"host": {
-				Type:        schema.TypeString,
-				Required:    true,
-				DefaultFunc: schema.EnvDefaultFunc(helm_env.HostEnvVar, ""),
-				Description: "Set an alternative Tiller host. The format is host:port.",
-			},
-			"home": {
-				Type:        schema.TypeString,
-				Required:    true,
-				DefaultFunc: schema.EnvDefaultFunc(helm_env.HomeEnvVar, helm_env.DefaultHelmHome),
-				Description: "Set an alternative location for Helm files. By default, these are stored in '~/.helm'.",
-			},
-			"namespace": {
-				Type:        schema.TypeString,
-				Optional:    true,
-				Default:     tiller_env.DefaultTillerNamespace,
-				Description: "Set an alternative Tiller namespace.",
-			},
-			"init_helm_home": {
-				Type:        schema.TypeBool,
-				Optional:    true,
-				Default:     true,
-				Description: "Initialize Helm home directory if it is not already initialized, defaults to true.",
-			},
-			"install_tiller": {
-				Type:        schema.TypeBool,
-				Optional:    true,
-				Default:     true,
-				Description: "Install Tiller if it is not already installed.",
-			},
-			"tiller_image": {
-				Type:        schema.TypeString,
-				Optional:    true,
-				Default:     "gcr.io/kubernetes-helm/tiller:v2.15.1",
-				Description: "Tiller image to install.",
-			},
-			"connection_timeout": {
-				Type:        schema.TypeInt,
-				Optional:    true,
-				Default:     60,
-				Description: "Number of seconds Helm will wait before timing out a connection to tiller.",
-			},
-			"service_account": {
-				Type:        schema.TypeString,
-				Optional:    true,
-				Default:     "default",
-				Description: "Service account to install Tiller with.",
-			},
-			"automount_service_account_token": {
-				Type:        schema.TypeBool,
-				Optional:    true,
-				Default:     true,
-				Description: "Auto-mount the given service account to tiller.",
-			},
-			"override": {
-				Type:        schema.TypeList,
-				Optional:    true,
-				Description: "Override values for the Tiller Deployment manifest.",
-				Elem:        &schema.Schema{Type: schema.TypeString},
-			},
-			"max_history": {
-				Type:        schema.TypeInt,
-				Optional:    true,
-				Default:     0,
-				Description: "Maximum number of release versions stored per release.",
-			},
->>>>>>> 5c7ff4a4
 			"debug": {
 				Type:        schema.TypeBool,
 				Optional:    true,
@@ -203,152 +134,7 @@
 	m := &Meta{data: d}
 	err := m.buildSettings(m.data)
 
-<<<<<<< HEAD
 	if err != nil {
-=======
-	// Mutex used for lock the Tiller installation and Tunnel creation.
-	sync.Mutex
-}
-
-func (m *Meta) buildSettings(d *schema.ResourceData) {
-	m.Settings = &helm_env.EnvSettings{
-		Home:                    helmpath.Home(d.Get("home").(string)),
-		TillerHost:              d.Get("host").(string),
-		TillerNamespace:         d.Get("namespace").(string),
-		TillerConnectionTimeout: int64(d.Get("connection_timeout").(int)),
-		Debug:                   d.Get("debug").(bool),
-	}
-}
-
-func (m *Meta) buildK8sClient(d *schema.ResourceData, terraformVersion string) error {
-	_, hasStatic := d.GetOk("kubernetes")
-
-	cfg, err := getK8sConfig(d)
-	if err != nil {
-		debug("could not get Kubernetes config: %s", err)
-		if !hasStatic {
-			return err
-		}
-	}
-
-	if cfg == nil {
-		cfg = &rest.Config{}
-	}
-
-	// Overriding with static configuration
-	cfg.UserAgent = fmt.Sprintf("HashiCorp/1.0 Terraform/%s", terraformVersion)
-
-	if v, ok := k8sGetOk(d, "host"); ok {
-		cfg.Host = v.(string)
-	}
-	if v, ok := k8sGetOk(d, "username"); ok {
-		cfg.Username = v.(string)
-	}
-	if v, ok := k8sGetOk(d, "password"); ok {
-		cfg.Password = v.(string)
-	}
-	if v, ok := k8sGetOk(d, "token"); ok {
-		cfg.BearerToken = v.(string)
-	}
-	if v, ok := k8sGetOk(d, "insecure"); ok {
-		cfg.Insecure = v.(bool)
-	}
-	if v, ok := k8sGetOk(d, "cluster_ca_certificate"); ok {
-		cfg.CAData = []byte(v.(string))
-	}
-	if v, ok := k8sGetOk(d, "client_certificate"); ok {
-		cfg.CertData = []byte(v.(string))
-	}
-	if v, ok := k8sGetOk(d, "client_key"); ok {
-		cfg.KeyData = []byte(v.(string))
-	}
-
-	m.K8sConfig = cfg
-	m.K8sClient, err = kubernetes.NewForConfig(cfg)
-	if err != nil {
-		return fmt.Errorf("failed to configure kubernetes config: %s", err)
-	}
-
-	return nil
-}
-
-var k8sPrefix = "kubernetes.0."
-
-func k8sGetOk(d *schema.ResourceData, key string) (interface{}, bool) {
-	value, ok := d.GetOk(k8sPrefix + key)
-
-	// For boolean attributes the zero value is Ok
-	switch value.(type) {
-	case bool:
-		value, ok = d.GetOkExists(k8sPrefix + key)
-	}
-
-	// fix: DefaultFunc is not being triggerred on TypeList
-	schema := kubernetesResource().Schema[key]
-	if !ok && schema.DefaultFunc != nil {
-		value, _ = schema.DefaultFunc()
-
-		switch v := value.(type) {
-		case string:
-			ok = len(v) != 0
-		case bool:
-			ok = v
-		}
-	}
-
-	return value, ok
-}
-
-func k8sGet(d *schema.ResourceData, key string) interface{} {
-	value, _ := k8sGetOk(d, key)
-	return value
-}
-
-func getK8sConfig(d *schema.ResourceData) (*rest.Config, error) {
-	rules := clientcmd.NewDefaultClientConfigLoadingRules()
-	overrides := &clientcmd.ConfigOverrides{}
-	path := k8sGet(d, "config_path").(string)
-
-	if !k8sGet(d, "in_cluster").(bool) && k8sGet(d, "load_config_file").(bool) {
-		configPathSplit := strings.Split(k8sGet(d, "config_path").(string), ":")
-		precedence := make([]string, len(configPathSplit))
-		for i, path := range configPathSplit {
-			expanded, err := homedir.Expand(path)
-			if err != nil {
-				debug("Error expanding path %s", err)
-				return nil, err
-			}
-			precedence[i] = expanded
-		}
-
-		rules.Precedence = precedence
-		rules.DefaultClientConfig = &clientcmd.DefaultClientConfig
-
-		context := k8sGet(d, "config_context").(string)
-		if context != "" {
-			overrides.CurrentContext = context
-		}
-
-		cc := clientcmd.NewNonInteractiveDeferredLoadingClientConfig(rules, overrides)
-		cfg, err := cc.ClientConfig()
-		if err != nil {
-			if pathErr, ok := err.(*os.PathError); ok && os.IsNotExist(pathErr.Err) {
-				log.Printf("[INFO] Unable to load config file as it doesn't exist at %q", path)
-				return nil, nil
-			}
-			return nil, fmt.Errorf("Failed to load config (%s): %s", path, err)
-		}
-
-		return cfg, nil
-	}
-
-	return nil, nil
-}
-
-// GetHelmClient will return a new Helm client
-func (m *Meta) GetHelmClient() (helm.Interface, error) {
-	if err := m.initialize(); err != nil {
->>>>>>> 5c7ff4a4
 		return nil, err
 	}
 
@@ -374,18 +160,17 @@
 	}
 
 	if v, ok := d.GetOk("kube_config_path"); ok {
+		settings.KubeConfig = v.(string)
 
 		expanded, err := homedir.Expand(v.(string))
 		if err != nil {
 			debug("Error expanding path %s", err)
 			return err
 		}
-
 		settings.KubeConfig = expanded
 	}
 
 	if v, ok := d.GetOkExists("kube_config_context"); ok {
-
 		settings.KubeContext = v.(string)
 	}
 
@@ -405,73 +190,10 @@
 	return nil
 }
 
-<<<<<<< HEAD
 // GetHelmConfiguration will return a new Helm configuration
 func (m *Meta) GetHelmConfiguration(namespace string) (*action.Configuration, error) {
 	m.Lock()
 	defer m.Unlock()
-=======
-func (m *Meta) buildHelmClient() helm.Interface {
-	options := []helm.Option{
-		helm.Host(m.Settings.TillerHost),
-		helm.ConnectTimeout(m.Settings.TillerConnectionTimeout),
-	}
-
-	if m.TLSConfig != nil {
-		debug("Found TLS settings: configuring helm client with TLS")
-		options = append(options, helm.WithTLS(m.TLSConfig))
-	}
-
-	return helm.NewClient(options...)
-}
-
-func (m *Meta) buildTLSConfig(d *schema.ResourceData) error {
-	// Don't initialize TLSConfig if TLS is disabled
-	if !d.Get("enable_tls").(bool) {
-		return nil
-	}
-
-	// The default uses the files in the provider configured helm home
-	helmHome := d.Get("home").(string)
-	clientKeyDefault := filepath.Join(helmHome, "key.pem")
-	clientCertDefault := filepath.Join(helmHome, "cert.pem")
-	caCertDefault := filepath.Join(helmHome, "ca.pem")
-
-	keyPEMBlock, err := getContent(d, "client_key", clientKeyDefault)
-	if err != nil {
-		return err
-	}
-	certPEMBlock, err := getContent(d, "client_certificate", clientCertDefault)
-	if err != nil {
-		return err
-	}
-	if len(keyPEMBlock) == 0 && len(certPEMBlock) == 0 {
-		return nil
-	}
-
-	cfg := &tls.Config{
-		InsecureSkipVerify: d.Get("insecure").(bool),
-	}
-
-	cert, err := tls.X509KeyPair(certPEMBlock, keyPEMBlock)
-	if err != nil {
-		return fmt.Errorf("could not read x509 key pair: %s", err)
-	}
-
-	cfg.Certificates = []tls.Certificate{cert}
-
-	caPEMBlock, err := getContent(d, "ca_certificate", caCertDefault)
-	if err != nil {
-		return err
-	}
-
-	if !cfg.InsecureSkipVerify && len(caPEMBlock) != 0 {
-		cfg.RootCAs = x509.NewCertPool()
-		if !cfg.RootCAs.AppendCertsFromPEM(caPEMBlock) {
-			return fmt.Errorf("failed to parse ca_certificate")
-		}
-	}
->>>>>>> 5c7ff4a4
 
 	actionConfig := new(action.Configuration)
 
